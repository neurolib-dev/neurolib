--- conflicted
+++ resolved
@@ -35,193 +35,6 @@
     return grad
 
 
-<<<<<<< HEAD
-@numba.njit
-def jacobian_wc(
-    tau_exc, tau_inh, a_exc, a_inh, mu_exc, mu_inh, c_excexc, c_inhexc, c_excinh, c_inhinh, nw_e, e, i, ue, ui, V
-):
-    """Jacobian of the WC dynamical system.
-    :param tau_exc, tau_inh, a_exc, a_inh, mu_exc, mu_inh:   WC model parameter.
-    :type tau_exc, tau_inh, a_exc, a_inh, mu_exc, mu_inh:    float
-
-
-    :param e, i:       Value of the E-/ I-variable at specific time
-    :type e, i:        float
-
-    :param V:           number of system variables
-    :type V:            int
-
-    :return:        Jacobian matrix.
-    :rtype:         np.ndarray of dimensions 2x2
-    """
-    jacobian = np.zeros((V, V))
-    input_exc = c_excexc * e - c_inhexc * i + nw_e + ue
-    jacobian[0, 0] = (
-        -(-1.0 - S(input_exc, a_exc, mu_exc) + (1.0 - e) * c_excexc * S_der(input_exc, a_exc, mu_exc)) / tau_exc
-    )
-    jacobian[0, 1] = -((1.0 - e) * (-c_inhexc) * S_der(input_exc, a_exc, mu_exc)) / tau_exc
-    input_inh = c_excinh * e - c_inhinh * i + ui
-    jacobian[1, 0] = -((1.0 - i) * c_excinh * S_der(input_inh, a_inh, mu_inh)) / tau_inh
-    jacobian[1, 1] = (
-        -(-1.0 - S(input_inh, a_inh, mu_inh) + (1.0 - i) * (-c_inhinh) * S_der(input_inh, a_inh, mu_inh)) / tau_inh
-    )
-    return jacobian
-
-
-@numba.njit
-def compute_hx(
-    tau_exc,
-    tau_inh,
-    a_exc,
-    a_inh,
-    mu_exc,
-    mu_inh,
-    c_excexc,
-    c_inhexc,
-    c_excinh,
-    c_inhinh,
-    K_gl,
-    cmat,
-    dmat_ndt,
-    N,
-    V,
-    T,
-    xs,
-    xs_delay,
-    control,
-):
-    """Jacobians for each time step.
-
-    :param tau_exc,
-            tau_inh,
-            a_exc,
-            a_inh,
-            mu_exc,
-            mu_inh,
-            c_excexc,
-            c_inhexc,
-            c_excinh,
-            c_inhinh,
-            K_gl,
-            cmat:   Wilson-Cowan model parameters
-    :type :    float
-
-    :param dmat_ndt:   Wilson-Cowan model parameters, delay matrix in multiples of dt.
-    :type dmat_ndt:    np.ndarray of shape NxN
-
-    :param N:           number of nodes in the network
-    :type N:            int
-    :param V:           number of system variables
-    :type V:            int
-    :param T:           length of simulation (time dimension)
-    :type T:            int
-
-    :param xs:  The jacobian of the FHN systems dynamics depends only on the constant parameters and the values of
-                    the x-population.
-    :type xs:   np.ndarray of shape 1xT
-
-    :return: array of length T containing 2x2-matrices
-    :rtype: np.ndarray of shape Tx2x2
-    """
-    hx = np.zeros((N, T, V, V))
-    nw_e = compute_nw_input(N, T, K_gl, cmat, dmat_ndt, xs_delay[:, 0, :])
-
-    for n in range(N):
-        for t, e in enumerate(xs[n, 0, :]):
-            i = xs[n, 1, t]
-            ue = control[n, 0, t]
-            ui = control[n, 1, t]
-            hx[n, t, :, :] = jacobian_wc(
-                tau_exc,
-                tau_inh,
-                a_exc,
-                a_inh,
-                mu_exc,
-                mu_inh,
-                c_excexc,
-                c_inhexc,
-                c_excinh,
-                c_inhinh,
-                nw_e[n, t],
-                e,
-                i,
-                ue,
-                ui,
-                V,
-            )
-    return hx
-
-
-@numba.njit
-def compute_nw_input(N, T, K_gl, cmat, dmat_ndt, E):
-    """Compute input by other nodes of network into each node at every timestep.
-
-    :rytpe: np.ndarray of shape N x T
-    """
-    nw_input = np.zeros((N, T))
-
-    for t in range(1, T):
-        for n in range(N):
-            for l in range(N):
-                nw_input[n, t] += K_gl * cmat[n, l] * (E[l, t - dmat_ndt[n, l] - 1])
-                # nw_input[n, t] += K_gl * cmat[n, l] * (E[l, t - 1])
-    return nw_input
-
-
-@numba.njit
-def compute_hx_nw(
-    K_gl,
-    cmat,
-    dmat_ndt,
-    N,
-    V,
-    T,
-    e,
-    i,
-    e_delay,
-    ue,
-    tau_exc,
-    a_exc,
-    mu_exc,
-    c_excexc,
-    c_inhexc,
-):
-    """Jacobians for network connectivity in all time steps.
-
-    :param K_gl:    Global coupling.
-    :type K_gl:     float
-
-    :param cmat:    model parameter, connectivity matrix.
-    :type cmat:     ndarray
-
-    :param coupling: model parameter.
-    :type coupling:  string
-
-    :param N:           number of nodes in the network
-    :type N:            int
-    :param V:           number of system variables
-    :type V:            int
-    :param T:           length of simulation (time dimension)
-    :type T:            int
-
-    :return: Jacobians for network connectivity in all time steps.
-    :rtype: np.ndarray of shape NxNxTx4x4
-    """
-    hx_nw = np.zeros((N, N, T, V, V))
-
-    nw_e = compute_nw_input(N, T, K_gl, cmat, dmat_ndt, e_delay)
-    exc_input = c_excexc * e - c_inhexc * i + nw_e + ue
-
-    for n1 in range(N):
-        for n2 in range(N):
-            for t in range(T - 1):
-                hx_nw[n1, n2, t, 0, 0] = (S_der(exc_input[n1, t], a_exc, mu_exc) * K_gl * cmat[n1, n2]) / tau_exc
-
-    return -hx_nw
-
-
-=======
->>>>>>> e8a1dd0b
 class OcWc(OC):
     """
     :param model:
