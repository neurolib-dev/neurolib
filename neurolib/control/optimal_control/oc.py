--- conflicted
+++ resolved
@@ -196,10 +196,6 @@
             for k in range(len(der)):
                 for i in range(len(der)):
                     der[k] += adjoint_state[n, i, t + 1] * hx[n, t + 1, i, k]
-<<<<<<< HEAD
-=======
-
->>>>>>> 2b71c5d6
             for n2 in range(N):  # iterate through connectivity of current node "n"
                 if t + 1 + dmat_ndt[n2, n] > T - 2:
                     continue
