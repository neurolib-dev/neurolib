import numpy as np
import numba

from . import loadDefaultParams as dp
from ...utils import model_utils as mu


def timeIntegration(params):
    """Sets up the parameters for time integration

    :param params: Parameter dictionary of the model
    :type params: dict
    :return: Integrated activity variables of the model
    :rtype: (numpy.ndarray,)
    """

    dt = params["dt"]  # Time step for the Euler intergration (ms)
    duration = params["duration"]  # imulation duration (ms)
    RNGseed = params["seed"]  # seed for RNG

    # ------------------------------------------------------------------------
    # local parameters
    # See Papadopoulos et al., Relations between large-scale brain connectivity and effects of regional stimulation
    # depend on collective dynamical state, arXiv, 2020
    tau_exc = params["tau_exc"]  #
    tau_inh = params["tau_inh"]  #
    c_excexc = params["c_excexc"]  #
    c_excinh = params["c_excinh"]  #
    c_inhexc = params["c_inhexc"]  #
    c_inhinh = params["c_inhinh"]  #
    a_exc = params["a_exc"]  #
    a_inh = params["a_inh"]  #
    mu_exc = params["mu_exc"]  #
    mu_inh = params["mu_inh"]  #

    # external input parameters:
    # Parameter of the Ornstein-Uhlenbeck process for the external input(ms)
    tau_ou = params["tau_ou"]
    # Parameter of the Ornstein-Uhlenbeck (OU) process for the external input ( mV/ms/sqrt(ms) )
    sigma_ou = params["sigma_ou"]
    # Mean external excitatory input (OU process)
    exc_ou_mean = params["exc_ou_mean"]
    # Mean external inhibitory input (OU process)
    inh_ou_mean = params["inh_ou_mean"]

    # ------------------------------------------------------------------------
    # global coupling parameters

    # Connectivity matrix
    # Interareal relative coupling strengths (values between 0 and 1), Cmat(i,j) connection from jth to ith
    Cmat = params["Cmat"]
    N = len(Cmat)  # Number of nodes
    K_gl = params["K_gl"]  # global coupling strength
    # Interareal connection delay
    lengthMat = params["lengthMat"]
    signalV = params["signalV"]

    if N == 1:
        Dmat = np.zeros((N, N))
    else:
        # Interareal connection delays, Dmat(i,j) Connnection from jth node to ith (ms)
        Dmat = dp.computeDelayMatrix(lengthMat, signalV)
        Dmat[np.eye(len(Dmat)) == 1] = np.zeros(len(Dmat))
    Dmat_ndt = np.around(Dmat / dt).astype(int)  # delay matrix in multiples of dt
    params["Dmat_ndt"] = Dmat_ndt
    # ------------------------------------------------------------------------
    # Initialization
    # Floating point issue in np.arange() workaraound: use integers in np.arange()
    t = np.arange(1, round(duration, 6) / dt + 1) * dt  # Time variable (ms)

    sqrt_dt = np.sqrt(dt)

    max_global_delay = np.max(Dmat_ndt)
    startind = int(max_global_delay + 1)  # timestep to start integration at

    # noise variable
    exc_ou = params["exc_ou"]
    inh_ou = params["inh_ou"]

    # state variable arrays, have length of t + startind
    # they store initial conditions AND simulated data
    excs = np.zeros((N, startind + len(t)))
    inhs = np.zeros((N, startind + len(t)))

    exc_ext = mu.adjustArrayShape(params["exc_ext"], excs)
    inh_ext = mu.adjustArrayShape(params["inh_ext"], inhs)

    # ------------------------------------------------------------------------
    # Set initial values
    # if initial values are just a Nx1 array
    if np.shape(params["exc_init"])[1] == 1:
        exc_init = np.dot(params["exc_init"], np.ones((1, startind)))
        inh_init = np.dot(params["inh_init"], np.ones((1, startind)))
    # if initial values are a Nxt array
    else:
        exc_init = params["exc_init"][:, -startind:]
        inh_init = params["inh_init"][:, -startind:]

    # xsd = np.zeros((N,N))  # delayed activity
    exc_input_d = np.zeros(N)  # delayed input to exc
    inh_input_d = np.zeros(N)  # delayed input to inh (note used)

    np.random.seed(RNGseed)

    # Save the noise in the activity array to save memory
    excs[:, startind:] = np.random.standard_normal((N, len(t)))
    inhs[:, startind:] = np.random.standard_normal((N, len(t)))

    excs[:, :startind] = exc_init
    inhs[:, :startind] = inh_init

    noise_exc = np.zeros((N,))
    noise_inh = np.zeros((N,))

    # ------------------------------------------------------------------------

    return timeIntegration_njit_elementwise(
        startind,
        t,
        dt,
        sqrt_dt,
        N,
        Cmat,
        K_gl,
        Dmat_ndt,
        excs,
        inhs,
        exc_input_d,
        inh_input_d,
        exc_ext,
        inh_ext,
        tau_exc,
        tau_inh,
        a_exc,
        a_inh,
        mu_exc,
        mu_inh,
        c_excexc,
        c_excinh,
        c_inhexc,
        c_inhinh,
        noise_exc,
        noise_inh,
        exc_ou,
        inh_ou,
        exc_ou_mean,
        inh_ou_mean,
        tau_ou,
        sigma_ou,
    )


@numba.njit
def timeIntegration_njit_elementwise(
    startind,
    t,
    dt,
    sqrt_dt,
    N,
    Cmat,
    K_gl,
    Dmat_ndt,
    excs,
    inhs,
    exc_input_d,
    inh_input_d,
    exc_ext,
    inh_ext,
    tau_exc,
    tau_inh,
    a_exc,
    a_inh,
    mu_exc,
    mu_inh,
    c_excexc,
    c_excinh,
    c_inhexc,
    c_inhinh,
    noise_exc,
    noise_inh,
    exc_ou,
    inh_ou,
    exc_ou_mean,
    inh_ou_mean,
    tau_ou,
    sigma_ou,
):
    ### integrate ODE system:

    def S_E(x):
        return 1.0 / (1.0 + np.exp(-a_exc * (x - mu_exc)))

    def S_I(x):
        return 1.0 / (1.0 + np.exp(-a_inh * (x - mu_inh)))

    for i in range(startind, startind + len(t)):

        # loop through all the nodes
        for no in range(N):

            # To save memory, noise is saved in the activity array
            noise_exc[no] = excs[no, i]
            noise_inh[no] = inhs[no, i]

            # delayed input to each node
            exc_input_d[no] = 0

            for l in range(N):
                exc_input_d[no] += K_gl * Cmat[no, l] * (excs[l, i - Dmat_ndt[no, l] - 1])

            # Wilson-Cowan model
            exc_rhs = (
                1
                / tau_exc
                * (
                    -excs[no, i - 1]
                    + (1 - excs[no, i - 1])
                    * S_E(
                        c_excexc * excs[no, i - 1]  # input from within the excitatory population
                        - c_inhexc * inhs[no, i - 1]  # input from the inhibitory population
                        + exc_input_d[no]  # input from other nodes
                        + exc_ext[no, i - 1]
                    )  # external input
                    + exc_ou[no]  # ou noise
                )
            )
            inh_rhs = (
                1
                / tau_inh
                * (
                    -inhs[no, i - 1]
                    + (1 - inhs[no, i - 1])
                    * S_I(
                        c_excinh * excs[no, i - 1]  # input from the excitatory population
                        - c_inhinh * inhs[no, i - 1]  # input from within the inhibitory population
                        + inh_ext[no, i - 1]
                    )  # external input
                    + inh_ou[no]  # ou noise
                )
            )

            # Euler integration
            excs[no, i] = excs[no, i - 1] + dt * exc_rhs
            inhs[no, i] = inhs[no, i - 1] + dt * inh_rhs

            # Ornstein-Uhlenbeck process
            exc_ou[no] = (
                exc_ou[no] + (exc_ou_mean - exc_ou[no]) * dt / tau_ou + sigma_ou * sqrt_dt * noise_exc[no]
            )  # mV/ms
            inh_ou[no] = (
                inh_ou[no] + (inh_ou_mean - inh_ou[no]) * dt / tau_ou + sigma_ou * sqrt_dt * noise_inh[no]
            )  # mV/ms

    return t, excs, inhs, exc_ou, inh_ou


@numba.njit
def logistic(x, a, mu):
    """Logistic function evaluated at point 'x'.

    :type x:    float
    :param a:   Slope parameter.
    :type a:    float
    :param mu:  Inflection point.
    :type mu:   float
    :rtype:     float
    """
    return 1.0 / (1.0 + np.exp(-a * (x - mu)))


@numba.njit
def logistic_der(x, a, mu):
    """Derivative of logistic function, evaluated at point 'x'.

    :type x:    float
    :param a:   Slope parameter.
    :typa a:    float
    :param mu:  Inflection point.
    :type mu:   float
    :rtype:     float
    """
    return (a * np.exp(-a * (x - mu))) / (1.0 + np.exp(-a * (x - mu))) ** 2


@numba.njit
def jacobian_wc(wc_model_params, nw_e, e, i, ue, ui, V):
    """Jacobian of the WC dynamical system.

    :param wc_model_params: Tuple of parameters in the WCModel in order (tau_exc, tau_inh, a_exc, a_inh, mu_exc, mu_inh,
                            c_excexc, c_inhexc, c_excinh, c_inhinh). All parameters of type 'float'.
    :type wc_model_params: tuple
    :param  nw_e:   N x T input of network into each node's 'exc'
    :type  nw_e:    np.ndarray
    :param e:       Value of the E-variable at specific time.
    :type e:        float
    :param i:       Value of the I-variable at specific time.
    :type i:        float
    :param ue:      N x T combined input of 'background' and 'control' into 'exc'.
    :type ue:       np.ndarray
    :param ui:      N x T combined input of 'background' and 'control' into 'inh'.
    :type ui:       np.ndarray
    :param V:       Number of system variables.
    :type V:        int
    :return:        4 x 4 Jacobian matrix.
    :rtype:         np.ndarray
    """
    (tau_exc, tau_inh, a_exc, a_inh, mu_exc, mu_inh, c_excexc, c_inhexc, c_excinh, c_inhinh) = wc_model_params

    jacobian = np.zeros((V, V))
    input_exc = c_excexc * e - c_inhexc * i + nw_e + ue
    jacobian[0, 0] = (
        -(-1.0 - logistic(input_exc, a_exc, mu_exc) + (1.0 - e) * c_excexc * logistic_der(input_exc, a_exc, mu_exc))
        / tau_exc
    )
    jacobian[0, 1] = -((1.0 - e) * (-c_inhexc) * logistic_der(input_exc, a_exc, mu_exc)) / tau_exc
    input_inh = c_excinh * e - c_inhinh * i + ui
<<<<<<< HEAD
    jacobian[1, 0] = -((1.0 - i) * c_excinh * S_der(input_inh, a_inh, mu_inh)) / tau_inh
=======
    jacobian[1, 0] = -((1.0 - e) * c_excinh * logistic_der(input_inh, a_inh, mu_inh)) / tau_inh
>>>>>>> 7b5a722b
    jacobian[1, 1] = (
        -(-1.0 - logistic(input_inh, a_inh, mu_inh) + (1.0 - i) * (-c_inhinh) * logistic_der(input_inh, a_inh, mu_inh))
        / tau_inh
    )
    return jacobian


@numba.njit
def compute_hx(
    wc_model_params: tuple[float, float, float, float, float, float, float, float, float, float],
    K_gl,
    cmat,
    dmat_ndt,
    N,
    V,
    T,
    dyn_vars,
    dyn_vars_delay,
    control,
):
    """Jacobians of WCModel wrt. to the 'e'- and 'i'-variable for each time step.

    :param wc_model_params: Tuple of parameters in the WCModel in order (tau_exc, tau_inh, a_exc, a_inh, mu_exc, mu_inh,
                            c_excexc, c_inhexc, c_excinh, c_inhinh). All parameters of type 'float'.
    :type wc_model_params: tuple
    :param K_gl:        Model parameter of global coupling strength.
    :type K_gl:         float
    :param cmat:        Model parameter, connectivity matrix.
    :type cmat:         ndarray
    :param dmat_ndt:    N x N delay matrix in multiples of dt.
    :type dmat_ndt:     np.ndarray
    :param N:           Number of nodes in the network.
    :type N:            int
    :param V:           Number of system variables.
    :type V:            int
    :param T:           Length of simulation (time dimension).
    :type T:            int
    :param dyn_vars:    N x V x T array containing all values of 'exc' and 'inh'.
    :type dyn_vars:     np.ndarray
    :param dyn_vars_delay:
    :type dyn_vars_delay:     np.ndarray
    :param control:     N x 2 x T control inputs to 'exc' and 'inh'.
    :type control:      np.ndarray
    :return:            N x T x 4 x 4 Jacobians.
    :rtype:             np.ndarray
    """
    hx = np.zeros((N, T, V, V))
    nw_e = compute_nw_input(N, T, K_gl, cmat, dmat_ndt, dyn_vars_delay[:, 0, :])

    for n in range(N):
        for t, e in enumerate(dyn_vars[n, 0, :]):
            i = dyn_vars[n, 1, t]
            ue = control[n, 0, t]
            ui = control[n, 1, t]
            hx[n, t, :, :] = jacobian_wc(
                wc_model_params,
                nw_e[n, t],
                e,
                i,
                ue,
                ui,
                V,
            )
    return hx


@numba.njit
def compute_nw_input(N, T, K_gl, cmat, dmat_ndt, exc_values):
    """Compute input by other nodes of network into each node's 'exc' population at every timestep.

    :param N:           Number of nodes in the network.
    :type N:            int
    :param T:           Length of simulation (time dimension).
    :type T:            int
    :param K_gl:        Model parameter of global coupling strength.
    :type K_gl:         float
    :param cmat:        Model parameter, connectivity matrix.
    :type cmat:         ndarray
    :param dmat_ndt:    N x N delay matrix in multiples of dt.
    :type dmat_ndt:     np.ndarray
    :param exc_values:  N x T array containing values of 'exc' of all nodes through time.
    :type exc_values:   np.ndarray
    :return:            N x T network inputs.
    :rytpe:             np.ndarray
    """
    nw_input = np.zeros((N, T))

    for t in range(1, T):
        for n in range(N):
            for l in range(N):
                nw_input[n, t] += K_gl * cmat[n, l] * (exc_values[l, t - dmat_ndt[n, l] - 1])
                # nw_input[n, t] += K_gl * cmat[n, l] * (E[l, t - 1])
    return nw_input


@numba.njit
def compute_hx_nw(
    K_gl,
    cmat,
    dmat_ndt,
    N,
    V,
    T,
    e,
    i,
    e_delay,
    ue,
    tau_exc,
    a_exc,
    mu_exc,
    c_excexc,
    c_inhexc,
):
    """Jacobians for network connectivity in all time steps.

    :param K_gl:        Model parameter of global coupling strength.
    :type K_gl:         float
    :param cmat:        Model parameter, connectivity matrix.
    :type cmat:         ndarray
    :param dmat_ndt:    N x N delay matrix in multiples of dt.
    :type dmat_ndt:     np.ndarray
    :param N:           Number of nodes in the network.
    :type N:            int
    :param V:           Number of system variables.
    :type V:            int
    :param T:           Length of simulation (time dimension).
    :type T:            int
    :param e:       Value of the E-variable at specific time.
    :type e:        float
    :param i:       Value of the I-variable at specific time.
    :type i:        float
    :param ue:      N x T array of the total input received by 'exc' population in every node at any time.
    :type ue:       np.ndarray
    :param tau_exc: Excitatory time constant.
    :type tau_exc:  float
    :param a_exc:   Excitatory gain.
    :type a_exc:    float
    :param mu_exc:  Excitatory firing threshold.
    :type mu_exc:   float
    :param c_excexc: Local E-E coupling.
    :type c_excexc:  float
    :param c_inhexc: Local I-E coupling.
    :type c_inhexc:  float
    :return:         Jacobians for network connectivity in all time steps.
    :rtype:          np.ndarray of shape N x N x T x 4 x 4
    """
    hx_nw = np.zeros((N, N, T, V, V))

    nw_e = compute_nw_input(N, T, K_gl, cmat, dmat_ndt, e_delay)
    exc_input = c_excexc * e - c_inhexc * i + nw_e + ue

    for n1 in range(N):
        for n2 in range(N):
            for t in range(T - 1):
                hx_nw[n1, n2, t, 0, 0] = (logistic_der(exc_input[n1, t], a_exc, mu_exc) * K_gl * cmat[n1, n2]) / tau_exc

    return -hx_nw


@numba.njit
def Duh(
    N,
    V,
    T,
    c_excexc,
    c_inhexc,
    c_excinh,
    c_inhinh,
    a_exc,
    a_inh,
    mu_exc,
    mu_inh,
    tau_exc,
    tau_inh,
    nw_e,
    ue,
    ui,
    e,
    i,
):
    """Jacobian of systems dynamics wrt. to external inputs (control signals).

    :rtype:     np.ndarray of shape N x V x V x T
    """
    duh = np.zeros((N, V, V, T))
    for t in range(T):
        for n in range(N):
            input_exc = c_excexc * e[n, t] - c_inhexc * i[n, t] + nw_e[n, t] + ue[n, t]
            duh[n, 0, 0, t] = -(1.0 - e[n, t]) * logistic_der(input_exc, a_exc, mu_exc) / tau_exc
            input_inh = c_excinh * e[n, t] - c_inhinh * i[n, t] + ui[n, t]
            duh[n, 1, 1, t] = -(1.0 - i[n, t]) * logistic_der(input_inh, a_inh, mu_inh) / tau_inh
    return duh<|MERGE_RESOLUTION|>--- conflicted
+++ resolved
@@ -314,11 +314,7 @@
     )
     jacobian[0, 1] = -((1.0 - e) * (-c_inhexc) * logistic_der(input_exc, a_exc, mu_exc)) / tau_exc
     input_inh = c_excinh * e - c_inhinh * i + ui
-<<<<<<< HEAD
-    jacobian[1, 0] = -((1.0 - i) * c_excinh * S_der(input_inh, a_inh, mu_inh)) / tau_inh
-=======
-    jacobian[1, 0] = -((1.0 - e) * c_excinh * logistic_der(input_inh, a_inh, mu_inh)) / tau_inh
->>>>>>> 7b5a722b
+    jacobian[1, 0] = -((1.0 - i) * c_excinh * logistic_der(input_inh, a_inh, mu_inh)) / tau_inh
     jacobian[1, 1] = (
         -(-1.0 - logistic(input_inh, a_inh, mu_inh) + (1.0 - i) * (-c_inhinh) * logistic_der(input_inh, a_inh, mu_inh))
         / tau_inh
