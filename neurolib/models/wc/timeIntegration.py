--- conflicted
+++ resolved
@@ -219,15 +219,9 @@
                         c_excexc * excs[no, i - 1]  # input from within the excitatory population
                         - c_inhexc * inhs[no, i - 1]  # input from the inhibitory population
                         + exc_input_d[no]  # input from other nodes
-<<<<<<< HEAD
-                        + exc_ext[no, i - 1]
-                    )  # external input
-                    + exc_ou[no]  # ou noise
-=======
                         + exc_ext[no, i - 1]  # external input
                         + exc_ou[no]  # ou noise
                     )
->>>>>>> efba13b1
                 )
             )
             inh_rhs = (
@@ -239,15 +233,9 @@
                     * S_I(
                         c_excinh * excs[no, i - 1]  # input from the excitatory population
                         - c_inhinh * inhs[no, i - 1]  # input from within the inhibitory population
-<<<<<<< HEAD
-                        + inh_ext[no, i - 1]
-                    )  # external input
-                    + inh_ou[no]  # ou noise
-=======
                         + inh_ext[no, i - 1]  # external input
                         + inh_ou[no]  # ou noise
                     )
->>>>>>> efba13b1
                 )
             )
 
