--- conflicted
+++ resolved
@@ -78,16 +78,10 @@
     e_ext = params["e_ext"]
     i_ext = params["i_ext"]
 
-<<<<<<< HEAD
+
     # set of the state variable arrays
     est = np.zeros((N, len(t)))
     ist = np.zeros((N, len(t)))
-=======
-    # state variable arrays, have length of t + startind
-    # they store initial conditions AND simulated data
-    xs = np.zeros((N, startind + len(t)))
-    ys = np.zeros((N, startind + len(t)))
->>>>>>> f184d888
 
     # ------------------------------------------------------------------------
     # Set initial values
@@ -107,13 +101,9 @@
         np.random.seed(RNGseed)
 
     # Save the noise in the activity array to save memory
-<<<<<<< HEAD
+
     est[:, startind:] = np.random.standard_normal((N, len(t) - startind))
     ist[:, startind:] = np.random.standard_normal((N, len(t) - startind))
-=======
-    xs[:, startind:] = np.random.standard_normal((N, len(t)))
-    ys[:, startind:] = np.random.standard_normal((N, len(t)))
->>>>>>> f184d888
 
     est[:, :startind] = es_init
     ist[:, :startind] = is_init
