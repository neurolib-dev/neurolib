--- conflicted
+++ resolved
@@ -132,11 +132,7 @@
 
     def test_loadResults_all_False(self):
         self.search.loadResults(all=False)
-<<<<<<< HEAD
-        
-=======
 
->>>>>>> a262c5a1
 
 class TestCustomParameterExploration(unittest.TestCase):
     """Exploration with custom function
